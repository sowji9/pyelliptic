--- conflicted
+++ resolved
@@ -271,7 +271,6 @@
 
     def _set_ciphers(self):
         self.cipher_algo = {
-<<<<<<< HEAD
             'aes-128-cbc': CipherName('aes-128-cbc', self.EVP_aes_128_cbc, 16),
             'aes-256-cbc': CipherName('aes-256-cbc', self.EVP_aes_256_cbc, 16),
             'aes-128-cfb': CipherName('aes-128-cfb', self.EVP_aes_128_cfb128, 16),
@@ -282,17 +281,8 @@
             'aes-256-ctr': CipherName('aes-256-ctr', self._lib.EVP_aes_256_ctr, 16),
             'bf-cfb': CipherName('bf-cfb', self.EVP_bf_cfb64, 8),
             'bf-cbc': CipherName('bf-cbc', self.EVP_bf_cbc, 8),
+            'rc4': CipherName('rc4', self.EVP_rc4, 128), # 128 is the initialisation size not block size
         }
-=======
-                'aes-128-cfb': cipher_name('aes-128-cfb', self.EVP_aes_128_cfb128, 16),
-                'aes-128-cbc': cipher_name('aes-128-cbc', self.EVP_aes_128_cbc, 16),
-                'aes-256-cfb': cipher_name('aes-256-cfb', self.EVP_aes_256_cfb128, 16),
-                'aes-256-cbc': cipher_name('aes-256-cbc', self.EVP_aes_256_cbc, 16),
-                'bf-cfb': cipher_name('bf-cfb', self.EVP_bf_cfb64, 8),
-                'bf-cbc': cipher_name('bf-cbc', self.EVP_bf_cbc, 8),
-                'rc4': cipher_name('rc4', self.EVP_rc4, 128), # 128 is the initialisation size not block size
-                }
->>>>>>> 53787992
 
     def _set_curves(self):
         self.curves = {
