v1.5.5, 2014-10-XX
------------------

<<<<<<< HEAD
- Change licence to BSD (issue #24)
=======
- Rewrite test.py with unittest (issue #27)
>>>>>>> b75a8dba

v1.5.4, 2014-08-25
------------------

- Add CHANGES.txt according to pip conventions (issue #19)
- PEP8 (issue #20)
- Relative imports (issue #18)<|MERGE_RESOLUTION|>--- conflicted
+++ resolved
@@ -1,11 +1,8 @@
 v1.5.5, 2014-10-XX
 ------------------
 
-<<<<<<< HEAD
 - Change licence to BSD (issue #24)
-=======
 - Rewrite test.py with unittest (issue #27)
->>>>>>> b75a8dba
 
 v1.5.4, 2014-08-25
 ------------------
